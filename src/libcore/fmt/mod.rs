--- conflicted
+++ resolved
@@ -635,10 +635,6 @@
     }
 }
 
-<<<<<<< HEAD
-=======
-//NOTE(stage0): remove cfg after snapshot
->>>>>>> 7d72719e
 impl Show for str {
     fn fmt(&self, f: &mut Formatter) -> Result {
         try!(write!(f, "\""));
@@ -656,10 +652,6 @@
     }
 }
 
-<<<<<<< HEAD
-=======
-//NOTE(stage0): remove cfg after snapshot
->>>>>>> 7d72719e
 impl Show for char {
     fn fmt(&self, f: &mut Formatter) -> Result {
         use char::CharExt;
@@ -850,30 +842,6 @@
     }
 }
 
-<<<<<<< HEAD
-=======
-impl<T: String> String for [T] {
-    fn fmt(&self, f: &mut Formatter) -> Result {
-        if f.flags & (1 << (rt::FlagAlternate as uint)) == 0 {
-            try!(write!(f, "["));
-        }
-        let mut is_first = true;
-        for x in self.iter() {
-            if is_first {
-                is_first = false;
-            } else {
-                try!(write!(f, ", "));
-            }
-            try!(write!(f, "{}", *x))
-        }
-        if f.flags & (1 << (rt::FlagAlternate as uint)) == 0 {
-            try!(write!(f, "]"));
-        }
-        Ok(())
-    }
-}
-
->>>>>>> 7d72719e
 impl Show for () {
     fn fmt(&self, f: &mut Formatter) -> Result {
         f.pad("()")
