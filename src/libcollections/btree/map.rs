--- conflicted
+++ resolved
@@ -873,13 +873,8 @@
     }
 }
 
-<<<<<<< HEAD
-#[stable(feature = "rust1", since = "1.0.0")]
-impl<K: Show, V: Show> Show for BTreeMap<K, V> {
-=======
-#[stable]
+#[stable(feature = "rust1", since = "1.0.0")]
 impl<K: Debug, V: Debug> Debug for BTreeMap<K, V> {
->>>>>>> 0430a43d
     fn fmt(&self, f: &mut fmt::Formatter) -> fmt::Result {
         try!(write!(f, "BTreeMap {{"));
 
